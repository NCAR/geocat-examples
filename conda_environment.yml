--- conflicted
+++ resolved
@@ -5,11 +5,8 @@
 dependencies:
   - python=3
   - geocat-comp
-<<<<<<< HEAD
+  - geocat-datafiles
   - geocat-viz
-=======
-  - geocat-datafiles
->>>>>>> 9c6cc0f5
   - netcdf4
   - cartopy
   - cmaps
